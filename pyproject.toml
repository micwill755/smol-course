[project]
name = "smol-course"
version = "0.1.0"
description = "a smol course on llms"
readme = "README.md"
requires-python = ">=3.11"
dependencies = [
    "datasets>=3.1.0",
    "huggingface-hub>=0.26.3",
<<<<<<< HEAD
    "lighteval>=0.6.2",
=======
    "ipywidgets>=8.1.5",
>>>>>>> 4961eae3
    "transformers>=4.46.3",
    "trl>=0.12.1",
]<|MERGE_RESOLUTION|>--- conflicted
+++ resolved
@@ -7,11 +7,8 @@
 dependencies = [
     "datasets>=3.1.0",
     "huggingface-hub>=0.26.3",
-<<<<<<< HEAD
     "lighteval>=0.6.2",
-=======
     "ipywidgets>=8.1.5",
->>>>>>> 4961eae3
     "transformers>=4.46.3",
     "trl>=0.12.1",
 ]